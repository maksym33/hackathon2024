# Default environment
default:

  # Documented in LogSettings class
  runtime_log_level: info
  runtime_log_filename_prefix: main

  # Documented in ContextSettings class
  runtime_context_packages:
    - cl.runtime
    - cl.convince
    - cl.tradeentry
    - stubs.cl.runtime
    - stubs.cl.convince
    - stubs.cl.tradeentry
  runtime_context_db_class: cl.runtime.db.sql.sqlite_db.SqliteDb

  # Documented in ApiSettings class
<<<<<<< HEAD
  #   - Default CORSMiddleware settings are only applied on localhost
  #   - If this group of settings is omitted, the app will run on localhost:7008
=======
>>>>>>> 465da925
  runtime_api_hostname: localhost
  runtime_api_port: 7008

  # CORSMiddleware settings in ApiSettings class, uncomment and modify if not running in localhost
  # runtime_api_allow_origins:
  #   - 127.0.0.1
  # runtime_api_allow_origin_regex: null
  # runtime_api_allow_credentials: True
  # runtime_api_allow_methods:
  #   - "*"
  # runtime_api_allow_headers:
  #   - "*"
  # runtime_api_expose_headers: null
  # runtime_api_max_age: null

  # Documented in PreloadSettings class
  runtime_preload_dirs:
    - preloads/cl
    - preloads/stubs

<<<<<<< HEAD
=======
  # Documented in TradeEntrySettings class
  tradeentry_mini_llm: gpt-4o-mini
  tradeentry_full_llm: gpt-4o

>>>>>>> 465da925
# Test environment
test:

  # Documented in LogSettings class
  runtime_log_filename_prefix: tests<|MERGE_RESOLUTION|>--- conflicted
+++ resolved
@@ -16,11 +16,8 @@
   runtime_context_db_class: cl.runtime.db.sql.sqlite_db.SqliteDb
 
   # Documented in ApiSettings class
-<<<<<<< HEAD
   #   - Default CORSMiddleware settings are only applied on localhost
   #   - If this group of settings is omitted, the app will run on localhost:7008
-=======
->>>>>>> 465da925
   runtime_api_hostname: localhost
   runtime_api_port: 7008
 
@@ -41,13 +38,10 @@
     - preloads/cl
     - preloads/stubs
 
-<<<<<<< HEAD
-=======
   # Documented in TradeEntrySettings class
   tradeentry_mini_llm: gpt-4o-mini
   tradeentry_full_llm: gpt-4o
 
->>>>>>> 465da925
 # Test environment
 test:
 
