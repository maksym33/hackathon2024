--- conflicted
+++ resolved
@@ -1,18 +1,9 @@
 # Default environment
 default:
 
-<<<<<<< HEAD
   # Documented in LogSettings class
   runtime_log_level: info
   runtime_log_filename_prefix: main
-=======
-    # Documented in ContextSettings class
-    runtime_context_packages:
-        - cl.runtime
-        - stubs.cl.runtime
-    runtime_context_db_class: cl.runtime.db.sql.sqlite_db.SqliteDb
-    runtime_context_db_id: temp.runtime.default
->>>>>>> b593983e
 
   # Documented in ContextSettings class
   runtime_context_packages:
@@ -22,8 +13,8 @@
     - stubs.cl.runtime
     - stubs.cl.convince
     - stubs.cl.tradeentry
-  runtime_context_data_source_class: cl.runtime.storage.sql.sqlite_data_source.SqliteDataSource
-  runtime_context_data_source_id: temp.tradeentry.default
+  runtime_context_db_class: cl.runtime.db.sql.sqlite_db.SqliteDb
+  runtime_context_db_id: temp.tradeentry.default
 
   # Documented in ApiSettings class
   runtime_api_host_name: localhost
