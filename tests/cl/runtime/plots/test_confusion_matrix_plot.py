--- conflicted
+++ resolved
@@ -12,8 +12,6 @@
 # See the License for the specific language governing permissions and
 # limitations under the License.
 
-import os
-
 import pytest
 import os
 from pathlib import Path
@@ -22,52 +20,30 @@
 from cl.runtime.plots.confusion_matrix_plot import ConfusionMatrixPlot
 from cl.runtime.plots.confusion_matrix_plot_style import ConfusionMatrixPlotStyle
 from cl.runtime.testing.pytest.pytest_fixtures import local_dir_fixture
-<<<<<<< HEAD
-from cl.runtime.testing.stack_util import StackUtil
-=======
 from cl.runtime.context.env_util import EnvUtil
->>>>>>> b593983e
 
 
 def test_smoke(local_dir_fixture):
     raw_data = pd.read_csv(Path(__file__).resolve().parent / "./test_confusion_matrix_plot.csv")
 
     with TestingContext() as context:
-<<<<<<< HEAD
-        matrix_plot = ConfusionMatrixPlot()
-        matrix_plot.plot_id = "confusion_matrix"
-        matrix_plot.title = "Confusion Matrix"
-        matrix_plot.expected_categories = raw_data["True Category"].values.tolist()
-        matrix_plot.received_categories = raw_data["Predicted"].values.tolist()
-        matrix_plot.save()
-=======
         plot = ConfusionMatrixPlot(plot_id="confusion_matrix")
         plot.title = "Confusion Matrix"
         plot.expected_categories = raw_data["True Category"].values.tolist()
         plot.received_categories = raw_data["Predicted"].values.tolist()
         plot.save_png()
 
->>>>>>> b593983e
 
 def test_dark_theme(local_dir_fixture):
     raw_data = pd.read_csv(Path(__file__).resolve().parent / "./test_confusion_matrix_plot.csv")
 
     with TestingContext() as context:
-<<<<<<< HEAD
-        matrix_plot = ConfusionMatrixPlot(plot_id="matrix_plot")
-        matrix_plot.title = "Confusion Matrix"
-        matrix_plot.expected_categories = raw_data["True Category"].values.tolist()
-        matrix_plot.received_categories = raw_data["Predicted"].values.tolist()
-        matrix_plot.style = ConfusionMatrixPlotStyle(dark_theme=True)
-        matrix_plot.save()
-=======
         plot = ConfusionMatrixPlot(plot_id="matrix_plot")
         plot.title = "Confusion Matrix"
         plot.expected_categories = raw_data["True Category"].values.tolist()
         plot.received_categories = raw_data["Predicted"].values.tolist()
         plot.style = ConfusionMatrixPlotStyle(dark_theme=True)
         plot.save_png()
->>>>>>> b593983e
 
 
 if __name__ == "__main__":
