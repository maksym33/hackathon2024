--- conflicted
+++ resolved
@@ -70,8 +70,6 @@
 
 def test_smoke(local_dir_fixture):
     with TestingContext() as context:
-<<<<<<< HEAD
-=======
         row_labels = []
 
         for i in range(num_metrics):
@@ -79,7 +77,6 @@
 
         col_labels = [f"Model {i + 1}" for i in range(num_models)] * num_metrics
 
->>>>>>> b593983e
         heat_map_plot = HeatMapPlot(plot_id="heat_map_plot")
         heat_map_plot.title = "Model Comparison"
         heat_map_plot.row_labels = row_labels
@@ -88,11 +85,7 @@
         heat_map_plot.expected_values = expected_values
         heat_map_plot.x_label = "Models"
         heat_map_plot.y_label = "Metrics"
-<<<<<<< HEAD
-        heat_map_plot.save()
-=======
         heat_map_plot.save_png()
->>>>>>> b593983e
 
 
 def test_dark_theme(local_dir_fixture):
@@ -100,8 +93,6 @@
         heat_map_plot_style = HeatMapPlotStyle()
         heat_map_plot_style.dark_theme = True
 
-<<<<<<< HEAD
-=======
         row_labels = []
 
         for i in range(num_metrics):
@@ -109,7 +100,6 @@
 
         col_labels = [f"Model {i + 1}" for i in range(num_models)] * num_metrics
 
->>>>>>> b593983e
         heat_map_plot = HeatMapPlot(plot_id="heat_map_plot")
         heat_map_plot.title = "Model Comparison"
         heat_map_plot.row_labels = row_labels
@@ -119,11 +109,7 @@
         heat_map_plot.x_label = "Models"
         heat_map_plot.y_label = "Metrics"
         heat_map_plot.style = heat_map_plot_style
-<<<<<<< HEAD
-        heat_map_plot.save()
-=======
         heat_map_plot.save_png()
->>>>>>> b593983e
 
 
 if __name__ == "__main__":
