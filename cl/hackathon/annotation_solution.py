--- conflicted
+++ resolved
@@ -390,19 +390,6 @@
             trade_parameters = self._retrieve_trade_parameters(retriever, output_.entry_text)
             pay_leg_parameters = self._leg_entry_to_dict(retriever, output_.entry_text, "Pay leg")
             rec_leg_parameters = self._leg_entry_to_dict(retriever, output_.entry_text, "Receive leg")
-<<<<<<< HEAD
-            output_.rec_leg_notional = rec_leg_parameters.get("notional_amount")
-            output_.rec_leg_ccy = rec_leg_parameters.get("notional_currency")
-            output_.rec_leg_basis = rec_leg_parameters.get("basis")
-            output_.rec_leg_freq_months = rec_leg_parameters.get("freq_months")
-            output_.rec_leg_float_index = rec_leg_parameters.get("float_index")
-            output_.rec_leg_float_spread_bp = rec_leg_parameters.get("float_spread")
-            output_.rec_leg_fixed_rate_pct = rec_leg_parameters.get("fixed_rate")
-            output_.rec_leg_ccy = rec_leg_parameters.get("currency")
-
-        msg = f"({retriever_id}) Used {retriever.call_count} retriever calls; {retriever.calls_remaining} unused calls."
-        print(msg)
-=======
 
             params_trials.append(trade_parameters)
             pay_leg_trials.append(pay_leg_parameters)
@@ -430,7 +417,8 @@
             rec_leg_parameters = manage_conflicts(receive_leg_trials)
 
             output_ = _update_output_object(output_, trade_parameters, pay_leg_parameters, rec_leg_parameters)
-
+            msg = f"({retriever_id}) Used {retriever.call_count} retriever calls; {retriever.calls_remaining} unused calls."
+            print(msg)
 
 def get_params_to_rerun(*args):
     return None, None
@@ -465,5 +453,4 @@
         output_.rec_leg_fixed_rate_pct = rec_leg_parameters.get("fixed_rate")
         output_.rec_leg_ccy = rec_leg_parameters.get("currency")
 
-        return output_
->>>>>>> 05418eb8
+        return output_