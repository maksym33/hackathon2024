--- conflicted
+++ resolved
@@ -31,23 +31,6 @@
 from cl.tradeentry.trades.currency_key import CurrencyKey
 from cl.hackathon.hackathon_output import HackathonOutput
 from cl.hackathon.hackathon_solution import HackathonSolution
-<<<<<<< HEAD
-from cl.hackathon.our_gpt_client import GPTClient
-
-
-BUDGET = 0
-
-
-FEATURES ={
-    'params':
-    [
-        "maturity_date",
-        "tenor_years",
-        "effective_date",
-        ],
-    'leg': # extracted twice for pay and receive leg
-        [
-=======
 from cl.hackathon.shared_utils import get_non_empty_features
 from cl.hackathon.shared_utils import manage_results
 
@@ -61,7 +44,6 @@
         "effective_date",
     ],
     "leg": [  # extracted twice for pay and receive leg
->>>>>>> 1d07e5d8
         "notional_amount",
         "notional_currency",
         "basis",
@@ -69,16 +51,10 @@
         "float_index",
         "float_spread",
         "fixed_rate",
-<<<<<<< HEAD
-        "currency"
-    ]
-}
-=======
         "currency",
     ],
 }
 
->>>>>>> 1d07e5d8
 
 @dataclass(slots=True, kw_only=True)
 class AnnotationSolution(HackathonSolution):
@@ -179,13 +155,9 @@
 
         return notional_amount, notional_currency
 
-<<<<<<< HEAD
-    def _leg_entry_to_dict(self, retriever: AnnotatingRetriever, trade_description: str, leg_type: str, required_fields=None) -> Dict:
-=======
     def _leg_entry_to_dict(
         self, retriever: AnnotatingRetriever, trade_description: str, leg_type: str, required_fields=None
     ) -> Dict:
->>>>>>> 1d07e5d8
         retriever_error_message_prefix = (
             f"Error trying to extract the field from the trade description\nTrade description: {trade_description}\n"
         )
@@ -206,12 +178,8 @@
             extracted_freq_months = None
             try:
                 extracted_freq_months = retriever.retrieve(
-<<<<<<< HEAD
-                    input_text=trade_description, param_description=self.freq_months_description + param_description_suffix
-=======
                     input_text=trade_description,
                     param_description=self.freq_months_description + param_description_suffix,
->>>>>>> 1d07e5d8
                 )
             except Exception as e:
                 entry_dict["freq_months"] = retriever_error_message_prefix + str(e)
@@ -227,41 +195,6 @@
                     entry_dict["freq_months"] = entry_error_message_template.format(
                         extracted_field=extracted_freq_months, exception_message=str(e)
                     )
-<<<<<<< HEAD
-        def extract_floating_rate():
-            # Floating rate index
-            try:
-                extracted_float_index = retriever.retrieve(
-                    input_text=trade_description, param_description=self.float_index_description + param_description_suffix
-                )
-                entry_dict["float_index"] = extracted_float_index
-            except Exception as e:
-                entry_dict["float_index"] = retriever_error_message_prefix + str(e)
-
-        def extract_float_spread():
-            # Floating rate spread
-            extracted_float_spread = None
-            try:
-                extracted_float_spread = retriever.retrieve(
-                    input_text=trade_description, param_description=self.float_spread_description + param_description_suffix
-                )
-            except Exception as e:
-                entry_dict["float_spread"] = retriever_error_message_prefix + str(e)
-
-            if extracted_float_spread is not None:
-                try:
-                    float_spread = NumberEntry(text=extracted_float_spread)
-                    float_spread.run_generate()
-                    entry_dict["float_spread"] = str(FloatUtil.to_int_or_float(v)) if (v := float_spread.value) else None
-                except Exception as e:
-                    entry_dict["float_spread"] = entry_error_message_template.format(
-                        extracted_field=extracted_float_spread, exception_message=str(e)
-                    )
-
-        def extract_basis():
-            # Day-count Basis
-            try:
-=======
 
         def extract_floating_rate():
             # Floating rate index
@@ -300,7 +233,6 @@
         def extract_basis():
             # Day-count Basis
             try:
->>>>>>> 1d07e5d8
                 extracted_basis = retriever.retrieve(
                     input_text=trade_description, param_description=self.basis_description + param_description_suffix
                 )
@@ -347,12 +279,8 @@
             extracted_fixed_rate = None
             try:
                 extracted_fixed_rate = retriever.retrieve(
-<<<<<<< HEAD
-                    input_text=trade_description, param_description=self.fixed_rate_description + param_description_suffix
-=======
                     input_text=trade_description,
                     param_description=self.fixed_rate_description + param_description_suffix,
->>>>>>> 1d07e5d8
                 )
             except Exception as e:
                 entry_dict["fixed_rate"] = retriever_error_message_prefix + str(e)
@@ -400,13 +328,9 @@
 
         return entry_dict
 
-<<<<<<< HEAD
-    def _retrieve_trade_parameters(self, retriever: AnnotatingRetriever, input_description: str, required_fields=None) -> Dict:
-=======
     def _retrieve_trade_parameters(
         self, retriever: AnnotatingRetriever, input_description: str, required_fields=None
     ) -> Dict:
->>>>>>> 1d07e5d8
 
         error_message_prefix = (
             "Error trying to extract the field from the trade description\n" f"Trade description: {input_description}\n"
@@ -421,10 +345,6 @@
 
         trade_parameters = {}
 
-<<<<<<< HEAD
-
-=======
->>>>>>> 1d07e5d8
         def extract_maturity_or_tenor():
             # Maturity
             extracted_maturity = None
@@ -474,19 +394,6 @@
                     trade_parameters["effective_date"] = entry_error_message_template.format(
                         extracted_field=extracted_effective_date, exception_message=str(e)
                     )
-<<<<<<< HEAD
-
-        if required_fields is None:
-            extract_maturity_or_tenor()
-            extract_effective_date()
-            return trade_parameters
-
-        if "maturity_date" in required_fields or "tenor_years" in required_fields:
-            extract_maturity_or_tenor()
-        if "effective_date" in required_fields:
-            extract_effective_date()
-=======
->>>>>>> 1d07e5d8
 
         if required_fields is None:
             extract_maturity_or_tenor()
@@ -533,66 +440,6 @@
             pay_leg_trials.append(pay_leg_parameters)
             receive_leg_trials.append(rec_leg_parameters)
 
-<<<<<<< HEAD
-            while BUDGET > 0:
-
-                n_params, params_to_rerun = get_params_to_rerun()
-                n_pays, pay_params_to_rerun = get_params_to_rerun()
-                n_recs, rec_params_to_rerun = get_params_to_rerun()
-
-                if (n_params or 3) + (n_pays or 8) + (n_recs or 8) < BUDGET:
-                    break
-
-                trade_parameters = self._retrieve_trade_parameters(retriever, output_.entry_text, params_to_rerun)
-                pay_leg_parameters = self._leg_entry_to_dict(retriever, output_.entry_text, "Pay leg", pay_params_to_rerun)
-                receive_leg_trials = self._leg_entry_to_dict(retriever, output_.entry_text, "Receive leg", rec_params_to_rerun)
-
-                params_trials.append(trade_parameters)
-                pay_leg_trials.append(pay_leg_parameters)
-                receive_leg_trials.append(receive_leg_trials)
-
-            trade_parameters = manage_conflicts(params_trials)
-            pay_leg_parameters = manage_conflicts(pay_leg_trials)
-            rec_leg_parameters = manage_conflicts(receive_leg_trials)
-
-            output_ = _update_output_object(output_, trade_parameters, pay_leg_parameters, rec_leg_parameters)
-
-
-def get_params_to_rerun(*args):
-    return None, None
-
-
-def manage_conflicts(output_list):
-    return output_list[0]
-
-
-def _update_output_object(output_, trade_parameters, pay_leg_parameters, rec_leg_parameters):
-        output_.maturity_date = trade_parameters.get("maturity_date")
-        output_.tenor_years = trade_parameters.get("tenor_years")
-        output_.effective_date = trade_parameters.get("effective_date")
-
-        # Populate pay leg
-        output_.pay_leg_notional = pay_leg_parameters.get("notional_amount")
-        output_.pay_leg_ccy = pay_leg_parameters.get("notional_currency")
-        output_.pay_leg_basis = pay_leg_parameters.get("basis")
-        output_.pay_leg_freq_months = pay_leg_parameters.get("freq_months")
-        output_.pay_leg_float_index = pay_leg_parameters.get("float_index")
-        output_.pay_leg_float_spread_bp = pay_leg_parameters.get("float_spread")
-        output_.pay_leg_fixed_rate_pct = pay_leg_parameters.get("fixed_rate")
-        output_.pay_leg_ccy = pay_leg_parameters.get("currency")
-
-        # Populate receive leg
-        output_.rec_leg_notional = rec_leg_parameters.get("notional_amount")
-        output_.rec_leg_ccy = rec_leg_parameters.get("notional_currency")
-        output_.rec_leg_basis = rec_leg_parameters.get("basis")
-        output_.rec_leg_freq_months = rec_leg_parameters.get("freq_months")
-        output_.rec_leg_float_index = rec_leg_parameters.get("float_index")
-        output_.rec_leg_float_spread_bp = rec_leg_parameters.get("float_spread")
-        output_.rec_leg_fixed_rate_pct = rec_leg_parameters.get("fixed_rate")
-        output_.rec_leg_ccy = rec_leg_parameters.get("currency")
-
-        return output_
-=======
             while retriever.calls_remaining > 0:
 
                 n_params, params_to_rerun = FEATURE_TO_RERUN_SELECTOR(params_trials)
@@ -649,5 +496,4 @@
     output_.rec_leg_fixed_rate_pct = rec_leg_parameters.get("fixed_rate")
     output_.rec_leg_ccy = rec_leg_parameters.get("currency")
 
-    return output_
->>>>>>> 1d07e5d8
+    return output_