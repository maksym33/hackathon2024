--- conflicted
+++ resolved
@@ -71,11 +71,7 @@
         # Find base_path=dir_path/test_module by examining call stack for test function signature test_*
         # Directory 'project_root/completions' is used when not running under a test
         default_dir = os.path.join(ContextSettings.instance().get_project_root(), "completions")
-<<<<<<< HEAD
-        base_dir = StackUtil.get_base_dir(default_dir=default_dir)
-=======
         base_dir = EnvUtil.get_env_dir(default_dir=default_dir)
->>>>>>> 4e5b7a18
 
         # If not found, use base path relative to project root
         if base_dir is None:
@@ -182,13 +178,7 @@
                     )
 
                 # Read cached completions, ignoring request_id at position 0
-<<<<<<< HEAD
-                self.__completion_dict.update(
-                    {row[1]: row[2] for row_ in reader if (row := self.to_python_eol(row_))}
-                )
-=======
                 self.__completion_dict.update({row[1]: row[2] for row_ in reader if (row := self.to_python_eol(row_))})
->>>>>>> 4e5b7a18
 
     @classmethod
     def normalize_key(cls, query: str, trial_id: str | int | None = None) -> str:
@@ -204,18 +194,11 @@
         # Normalize EOL
         result = cls.to_python_eol(result)
         return result
-    
+
     @classmethod
     def normalize_value(cls, value: str) -> str:
         """Strip leading and trailing whitespace, and normalize EOL."""
 
-<<<<<<< HEAD
-=======
-    @classmethod
-    def normalize_value(cls, value: str) -> str:
-        """Strip leading and trailing whitespace, and normalize EOL."""
-
->>>>>>> 4e5b7a18
         # Strip leading and trailing whitespace and EOL
         result = value.strip()
 
